--- conflicted
+++ resolved
@@ -43,18 +43,11 @@
 
 # Get configuration information from setup.cfg
 try:
-<<<<<<< HEAD
-  from configparser import ConfigParser
-except ImportError:
-  from ConfigParser import ConfigParser
-conf = ConfigParser()
-=======
     from ConfigParser import ConfigParser
 except ImportError:
     from configparser import ConfigParser
 conf = ConfigParser()
 
->>>>>>> bfb93022
 conf.read([os.path.join(os.path.dirname(__file__), '..', 'setup.cfg')])
 setup_cfg = dict(conf.items('metadata'))
 
