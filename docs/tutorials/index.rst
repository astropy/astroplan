.. _tutorials:

*********
Tutorials
*********

If you'd like to see how `astroplan` is used in the context of real observation
planning examples, this is the page for you!

Can't find what you're looking for here?  Check out our :ref:`api`.

Is there something you think we should add here?  Consider
`posting an issue <https://github.com/astroplanners/astroplan/issues>`_ on
GitHub asking for it... Or better yet, write it yourself, and become a project
contributor!

We currently have the following tutorials:

.. toctree::
   :maxdepth: 1

   summer_triangle
   plots
<<<<<<< HEAD
   trig
=======
   periodic
>>>>>>> 0bb8e2a7
   constraints
   scheduling<|MERGE_RESOLUTION|>--- conflicted
+++ resolved
@@ -21,10 +21,7 @@
 
    summer_triangle
    plots
-<<<<<<< HEAD
    trig
-=======
    periodic
->>>>>>> 0bb8e2a7
    constraints
    scheduling